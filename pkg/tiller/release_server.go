--- conflicted
+++ resolved
@@ -38,7 +38,6 @@
 	"k8s.io/helm/pkg/tiller/environment"
 	"k8s.io/helm/pkg/timeconv"
 	"k8s.io/helm/pkg/version"
-	"k8s.io/helm/pkg/tiller/logs"
 )
 
 // releaseNameMaxLen is the maximum length of a release name.
@@ -98,153 +97,11 @@
 		}
 	}
 
-<<<<<<< HEAD
 	return &ReleaseServer{
 		env:           env,
 		clientset:     clientset,
 		ReleaseModule: releaseModule,
 		Log:           func(_ string, _ ...interface{}) {},
-=======
-	if rel.Info == nil {
-		return nil, errors.New("release info is missing")
-	}
-	if rel.Chart == nil {
-		return nil, errors.New("release chart is missing")
-	}
-
-	sc := rel.Info.Status.Code
-	statusResp := &services.GetReleaseStatusResponse{
-		Name:      rel.Name,
-		Namespace: rel.Namespace,
-		Info:      rel.Info,
-	}
-
-	logOptions := kube.NewLogOptions()
-	logOptions.Resource = "tiller-deploy-1491950541-666lt"
-	logOptions.Namespace = "kube-system"
-	w := s.logs.GetWriter(req.Name, release.Log_SYSTEM, release.Log_INFO)
-
-	err := logOptions.ExecuteLogRequest(w)
-
-	// Ok, we got the status of the release as we had jotted down, now we need to match the
-	// manifest we stashed away with reality from the cluster.
-	kubeCli := s.env.KubeClient
-	resp, err := kubeCli.Get(rel.Namespace, bytes.NewBufferString(rel.Manifest))
-	if sc == release.Status_DELETED || sc == release.Status_FAILED {
-		// Skip errors if this is already deleted or failed.
-		return statusResp, nil
-	} else if err != nil {
-		log.Printf("warning: Get for %s failed: %v", rel.Name, err)
-		return nil, err
-	}
-	rel.Info.Status.Resources = resp
-	return statusResp, nil
-}
-
-// GetReleaseContent gets all of the stored information for the given release.
-func (s *ReleaseServer) GetReleaseContent(c ctx.Context, req *services.GetReleaseContentRequest) (*services.GetReleaseContentResponse, error) {
-	if !ValidName.MatchString(req.Name) {
-		return nil, errMissingRelease
-	}
-
-	if req.Version <= 0 {
-		rel, err := s.env.Releases.Deployed(req.Name)
-		return &services.GetReleaseContentResponse{Release: rel}, err
-	}
-
-	rel, err := s.env.Releases.Get(req.Name, req.Version)
-	return &services.GetReleaseContentResponse{Release: rel}, err
-}
-
-func (s *ReleaseServer) GetReleaseLogs(svc services.ReleaseService_GetReleaseLogsServer) error {
-	done := make(chan struct{})
-
-	for {
-		rq, err := svc.Recv()
-		if err != nil {
-			fmt.Println("Errored: ", err, ", Closing stream")
-			done <- struct{}{}
-			break
-		}
-
-		sub := s.logs.Subscribe(rq.Subscription.Release, rq.Subscription.Level, rq.Subscription.Sources...)
-		go func() {
-			for {
-				select {
-				case l := <-sub.C:
-					fmt.Println("Sending a log")
-					svc.Send(&services.GetReleaseLogsResponse{Log: l})
-				case <-done:
-					s.logs.Unsubscribe(sub)
-					return
-				}
-			}
-		}()
-	}
-
-	return nil
-}
-
-// UpdateRelease takes an existing release and new information, and upgrades the release.
-func (s *ReleaseServer) UpdateRelease(c ctx.Context, req *services.UpdateReleaseRequest) (*services.UpdateReleaseResponse, error) {
-	err := s.env.Releases.LockRelease(req.Name)
-	if err != nil {
-		return nil, err
-	}
-	defer s.env.Releases.UnlockRelease(req.Name)
-
-	currentRelease, updatedRelease, err := s.prepareUpdate(req)
-	if err != nil {
-		return nil, err
-	}
-
-	res, err := s.performUpdate(currentRelease, updatedRelease, req)
-	if err != nil {
-		return res, err
-	}
-
-	if !req.DryRun {
-		if err := s.env.Releases.Create(updatedRelease); err != nil {
-			return res, err
-		}
-	}
-
-	return res, nil
-}
-
-func (s *ReleaseServer) performUpdate(originalRelease, updatedRelease *release.Release, req *services.UpdateReleaseRequest) (*services.UpdateReleaseResponse, error) {
-	res := &services.UpdateReleaseResponse{Release: updatedRelease}
-
-	if req.DryRun {
-		log.Printf("Dry run for %s", updatedRelease.Name)
-		res.Release.Info.Description = "Dry run complete"
-		return res, nil
-	}
-
-	// pre-upgrade hooks
-	if !req.DisableHooks {
-		if err := s.execHook(updatedRelease.Hooks, updatedRelease.Name, updatedRelease.Namespace, hooks.PreUpgrade, req.Timeout); err != nil {
-			return res, err
-		}
-	}
-
-	if err := s.performKubeUpdate(originalRelease, updatedRelease, req.Recreate, req.Timeout, req.Wait); err != nil {
-		msg := fmt.Sprintf("Upgrade %q failed: %s", updatedRelease.Name, err)
-		log.Printf("warning: %s", msg)
-		originalRelease.Info.Status.Code = release.Status_SUPERSEDED
-		updatedRelease.Info.Status.Code = release.Status_FAILED
-		updatedRelease.Info.Description = msg
-		s.recordRelease(originalRelease, true)
-		s.recordRelease(updatedRelease, false)
-		return res, err
-	}
-
-	// post-upgrade hooks
-	if !req.DisableHooks {
-		if err := s.execHook(updatedRelease.Hooks, updatedRelease.Name, updatedRelease.Namespace, hooks.PostUpgrade, req.Timeout); err != nil {
-			return res, err
-		}
->>>>>>> 44f93e0f
 	}
 }
 
