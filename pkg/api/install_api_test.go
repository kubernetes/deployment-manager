package api_test

import (
	"errors"
	"fmt"
	"helm.sh/helm/v3/pkg/chart"
	"io/ioutil"
	"net/http"
	"net/http/httptest"
	"strings"
	"testing"

	"github.com/stretchr/testify/mock"
	"github.com/stretchr/testify/require"
	"github.com/stretchr/testify/suite"
	"gotest.tools/assert"
	"helm.sh/helm/v3/pkg/api"
	"helm.sh/helm/v3/pkg/api/logger"
	"helm.sh/helm/v3/pkg/cli"
	"helm.sh/helm/v3/pkg/release"
)

type InstallerTestSuite struct {
	suite.Suite
	recorder        *httptest.ResponseRecorder
	server          *httptest.Server
	mockInstall	    *mockInstall
	mockChartLoader *mockChartLoader
	mockList		*mockList
	appConfig       *cli.EnvSettings
}

type mockInstall struct{ mock.Mock }

func (m *mockInstall) SetConfig(cfg api.InstallConfig) {
	m.Called(cfg)
}

func (m *mockInstall) Run(c *chart.Chart, vals map[string]interface{}) (*release.Release, error) {
	args := m.Called(c, vals)
	return args.Get(0).(*release.Release), args.Error(1)
}

type mockChartLoader struct{ mock.Mock }

func (m *mockChartLoader) LocateChart(name string, settings *cli.EnvSettings) (string, error) {
	args := m.Called(name, settings)
	return args.String(0), args.Error(1)
}

func (s *InstallerTestSuite) SetupSuite() {
	logger.Setup("default")
}

func (s *InstallerTestSuite) SetupTest() {
	s.recorder = httptest.NewRecorder()
	s.mockInstall = new(mockInstall)
	s.mockChartLoader = new(mockChartLoader)
	s.mockList = new(mockList)
	s.appConfig = &cli.EnvSettings{
		RepositoryConfig: "./testdata/helm",
		PluginsDirectory: "./testdata/helm/plugin",
	}
<<<<<<< HEAD
	service := api.NewService(s.appConfig, s.mockChartLoader, s.mockInstaller, nil, nil)
=======
	service := api.NewService(s.appConfig, s.mockChartLoader, s.mockInstall, s.mockList)
>>>>>>> 74295c3b
	handler := api.Install(service)
	s.server = httptest.NewServer(handler)
}

func (s *InstallerTestSuite) TestShouldReturnDeployedStatusOnSuccessfulInstall() {
	chartName := "stable/redis-ha"
	body := fmt.Sprintf(`{
    "chart":"%s",
    "name": "redis-v5",
    "namespace": "something"}`, chartName)
	req, _ := http.NewRequest("POST", fmt.Sprintf("%s/install", s.server.URL), strings.NewReader(body))
	s.mockChartLoader.On("LocateChart", chartName, s.appConfig).Return("./testdata/albatross", nil)
<<<<<<< HEAD
	icfg := api.ReleaseConfig{ChartName: chartName, Name: "redis-v5", Namespace: "something"}
	s.mockInstaller.On("SetConfig", icfg)
=======
	icfg := api.InstallConfig{ChartName: chartName, Name: "redis-v5", Namespace: "something"}
	s.mockInstall.On("SetConfig", icfg)
>>>>>>> 74295c3b
	release := &release.Release{Info: &release.Info{Status: release.StatusDeployed}}
	var vals map[string]interface{}
	//TODO: pass chart object and verify values present testdata chart yml
	s.mockInstall.On("Run", mock.AnythingOfType("*chart.Chart"), vals).Return(release, nil)

	resp, err := http.DefaultClient.Do(req)

<<<<<<< HEAD
	assert.Equal(s.T(), http.StatusOK, resp.StatusCode)
	expectedResponse := `{"status":"deployed"}` + "\n"
=======
	assert.Equal(s.T(), 200, resp.StatusCode)
	expectedResponse := `{"Status":"deployed"}` + "\n"
>>>>>>> 74295c3b
	respBody, _ := ioutil.ReadAll(resp.Body)
	assert.Equal(s.T(), expectedResponse, string(respBody))
	require.NoError(s.T(), err)
	s.mockInstall.AssertExpectations(s.T())
	s.mockChartLoader.AssertExpectations(s.T())
}

func (s *InstallerTestSuite) TestShouldReturnInternalServerErrorOnFailure() {
	chartName := "stable/redis-ha"
	body := fmt.Sprintf(`{
    "chart":"%s",
    "name": "redis-v5",
    "namespace": "something"}`, chartName)
	req, _ := http.NewRequest("POST", fmt.Sprintf("%s/install", s.server.URL), strings.NewReader(body))
	s.mockChartLoader.On("LocateChart", chartName, s.appConfig).Return("./testdata/albatross", errors.New("Invalid chart"))

	resp, err := http.DefaultClient.Do(req)

	assert.Equal(s.T(), http.StatusInternalServerError, resp.StatusCode)
	expectedResponse := `{"error":"error in locating chart: Invalid chart"}` + "\n"
	respBody, _ := ioutil.ReadAll(resp.Body)
	assert.Equal(s.T(), expectedResponse, string(respBody))
	require.NoError(s.T(), err)
	s.mockInstaller.AssertExpectations(s.T())
	s.mockChartLoader.AssertExpectations(s.T())
}

func (s *InstallerTestSuite) TearDownTest() {
	s.server.Close()
}

func TestInstallAPI(t *testing.T) {
	suite.Run(t, new(InstallerTestSuite))
<<<<<<< HEAD
}

type mockInstaller struct{ mock.Mock }

func (m *mockInstaller) SetConfig(cfg api.ReleaseConfig) {
	m.Called(cfg)
}

func (m *mockInstaller) Run(c *chart.Chart, vals map[string]interface{}) (*release.Release, error) {
	args := m.Called(c, vals)
	return args.Get(0).(*release.Release), args.Error(1)
}

type mockChartLoader struct{ mock.Mock }

func (m *mockChartLoader) LocateChart(name string, settings *cli.EnvSettings) (string, error) {
	args := m.Called(name, settings)
	return args.String(0), args.Error(1)
=======
>>>>>>> 74295c3b
}<|MERGE_RESOLUTION|>--- conflicted
+++ resolved
@@ -3,7 +3,6 @@
 import (
 	"errors"
 	"fmt"
-	"helm.sh/helm/v3/pkg/chart"
 	"io/ioutil"
 	"net/http"
 	"net/http/httptest"
@@ -30,24 +29,6 @@
 	appConfig       *cli.EnvSettings
 }
 
-type mockInstall struct{ mock.Mock }
-
-func (m *mockInstall) SetConfig(cfg api.InstallConfig) {
-	m.Called(cfg)
-}
-
-func (m *mockInstall) Run(c *chart.Chart, vals map[string]interface{}) (*release.Release, error) {
-	args := m.Called(c, vals)
-	return args.Get(0).(*release.Release), args.Error(1)
-}
-
-type mockChartLoader struct{ mock.Mock }
-
-func (m *mockChartLoader) LocateChart(name string, settings *cli.EnvSettings) (string, error) {
-	args := m.Called(name, settings)
-	return args.String(0), args.Error(1)
-}
-
 func (s *InstallerTestSuite) SetupSuite() {
 	logger.Setup("default")
 }
@@ -61,11 +42,7 @@
 		RepositoryConfig: "./testdata/helm",
 		PluginsDirectory: "./testdata/helm/plugin",
 	}
-<<<<<<< HEAD
-	service := api.NewService(s.appConfig, s.mockChartLoader, s.mockInstaller, nil, nil)
-=======
-	service := api.NewService(s.appConfig, s.mockChartLoader, s.mockInstall, s.mockList)
->>>>>>> 74295c3b
+	service := api.NewService(s.appConfig, s.mockChartLoader,nil, s.mockInstall, nil, nil)
 	handler := api.Install(service)
 	s.server = httptest.NewServer(handler)
 }
@@ -78,13 +55,8 @@
     "namespace": "something"}`, chartName)
 	req, _ := http.NewRequest("POST", fmt.Sprintf("%s/install", s.server.URL), strings.NewReader(body))
 	s.mockChartLoader.On("LocateChart", chartName, s.appConfig).Return("./testdata/albatross", nil)
-<<<<<<< HEAD
 	icfg := api.ReleaseConfig{ChartName: chartName, Name: "redis-v5", Namespace: "something"}
-	s.mockInstaller.On("SetConfig", icfg)
-=======
-	icfg := api.InstallConfig{ChartName: chartName, Name: "redis-v5", Namespace: "something"}
 	s.mockInstall.On("SetConfig", icfg)
->>>>>>> 74295c3b
 	release := &release.Release{Info: &release.Info{Status: release.StatusDeployed}}
 	var vals map[string]interface{}
 	//TODO: pass chart object and verify values present testdata chart yml
@@ -92,13 +64,8 @@
 
 	resp, err := http.DefaultClient.Do(req)
 
-<<<<<<< HEAD
 	assert.Equal(s.T(), http.StatusOK, resp.StatusCode)
 	expectedResponse := `{"status":"deployed"}` + "\n"
-=======
-	assert.Equal(s.T(), 200, resp.StatusCode)
-	expectedResponse := `{"Status":"deployed"}` + "\n"
->>>>>>> 74295c3b
 	respBody, _ := ioutil.ReadAll(resp.Body)
 	assert.Equal(s.T(), expectedResponse, string(respBody))
 	require.NoError(s.T(), err)
@@ -122,7 +89,7 @@
 	respBody, _ := ioutil.ReadAll(resp.Body)
 	assert.Equal(s.T(), expectedResponse, string(respBody))
 	require.NoError(s.T(), err)
-	s.mockInstaller.AssertExpectations(s.T())
+	s.mockInstall.AssertExpectations(s.T())
 	s.mockChartLoader.AssertExpectations(s.T())
 }
 
@@ -132,25 +99,4 @@
 
 func TestInstallAPI(t *testing.T) {
 	suite.Run(t, new(InstallerTestSuite))
-<<<<<<< HEAD
-}
-
-type mockInstaller struct{ mock.Mock }
-
-func (m *mockInstaller) SetConfig(cfg api.ReleaseConfig) {
-	m.Called(cfg)
-}
-
-func (m *mockInstaller) Run(c *chart.Chart, vals map[string]interface{}) (*release.Release, error) {
-	args := m.Called(c, vals)
-	return args.Get(0).(*release.Release), args.Error(1)
-}
-
-type mockChartLoader struct{ mock.Mock }
-
-func (m *mockChartLoader) LocateChart(name string, settings *cli.EnvSettings) (string, error) {
-	args := m.Called(name, settings)
-	return args.String(0), args.Error(1)
-=======
->>>>>>> 74295c3b
 }