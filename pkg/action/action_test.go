/*
Copyright The Helm Authors.

Licensed under the Apache License, Version 2.0 (the "License");
you may not use this file except in compliance with the License.
You may obtain a copy of the License at

    http://www.apache.org/licenses/LICENSE-2.0

Unless required by applicable law or agreed to in writing, software
distributed under the License is distributed on an "AS IS" BASIS,
WITHOUT WARRANTIES OR CONDITIONS OF ANY KIND, either express or implied.
See the License for the specific language governing permissions and
limitations under the License.
*/
package action

import (
	"context"
	"flag"
	"io/ioutil"
	"net/http"
	"path/filepath"
	"testing"

	dockerauth "github.com/deislabs/oras/pkg/auth/docker"
	fakeclientset "k8s.io/client-go/kubernetes/fake"

	"helm.sh/helm/v3/internal/experimental/registry"
	"helm.sh/helm/v3/pkg/chart"
	"helm.sh/helm/v3/pkg/chartutil"
	kubefake "helm.sh/helm/v3/pkg/kube/fake"
	"helm.sh/helm/v3/pkg/release"
	"helm.sh/helm/v3/pkg/storage"
	"helm.sh/helm/v3/pkg/storage/driver"
	"helm.sh/helm/v3/pkg/time"
)

var verbose = flag.Bool("test.log", false, "enable test logging")

func actionConfigFixture(t *testing.T) *Configuration {
	t.Helper()

	client, err := dockerauth.NewClient()
	if err != nil {
		t.Fatal(err)
	}

	resolver, err := client.Resolver(context.Background(), http.DefaultClient, false)
	if err != nil {
		t.Fatal(err)
	}

	tdir, err := ioutil.TempDir("", "helm-action-test")
	if err != nil {
		t.Fatal(err)
	}

	cache, err := registry.NewCache(
		registry.CacheOptDebug(true),
		registry.CacheOptRoot(filepath.Join(tdir, registry.CacheRootDir)),
	)
	if err != nil {
		t.Fatal(err)
	}

	registryClient, err := registry.NewClient(
		registry.ClientOptAuthorizer(&registry.Authorizer{
			Client: client,
		}),
		registry.ClientOptResolver(&registry.Resolver{
			Resolver: resolver,
		}),
		registry.ClientOptCache(cache),
	)
	if err != nil {
		t.Fatal(err)
	}

	return &Configuration{
		Releases:       storage.Init(driver.NewMemory()),
		KubeClient:     &kubefake.FailingKubeClient{PrintingKubeClient: kubefake.PrintingKubeClient{Out: ioutil.Discard}},
		Capabilities:   chartutil.DefaultCapabilities,
		RegistryClient: registryClient,
		Log: func(format string, v ...interface{}) {
			t.Helper()
			if *verbose {
				t.Logf(format, v...)
			}
		},
	}
}

var manifestWithHook = `kind: ConfigMap
metadata:
  name: test-cm
  annotations:
    "helm.sh/hook": post-install,pre-delete,post-upgrade
data:
  name: value`

var manifestWithTestHook = `kind: Pod
  metadata:
	name: finding-nemo,
	annotations:
	  "helm.sh/hook": test
  spec:
	containers:
	- name: nemo-test
	  image: fake-image
	  cmd: fake-command
  `

var rbacManifests = `apiVersion: rbac.authorization.k8s.io/v1
kind: Role
metadata:
  name: schedule-agents
rules:
- apiGroups: [""]
  resources: ["pods", "pods/exec", "pods/log"]
  verbs: ["*"]

---

apiVersion: rbac.authorization.k8s.io/v1
kind: RoleBinding
metadata:
  name: schedule-agents
  namespace: {{ default .Release.Namespace}}
roleRef:
  apiGroup: rbac.authorization.k8s.io
  kind: Role
  name: schedule-agents
subjects:
- kind: ServiceAccount
  name: schedule-agents
  namespace: {{ .Release.Namespace }}
`

type chartOptions struct {
	*chart.Chart
}

type chartOption func(*chartOptions)

func buildChart(opts ...chartOption) *chart.Chart {
	c := &chartOptions{
		Chart: &chart.Chart{
			// TODO: This should be more complete.
			Metadata: &chart.Metadata{
				APIVersion: "v1",
				Name:       "hello",
				Version:    "0.1.0",
			},
			// This adds a basic template and hooks.
			Templates: []*chart.File{
				{Name: "templates/hello", Data: []byte("hello: world")},
				{Name: "templates/hooks", Data: []byte(manifestWithHook)},
			},
		},
	}

	for _, opt := range opts {
		opt(c)
	}

	return c.Chart
}

func withName(name string) chartOption {
	return func(opts *chartOptions) {
		opts.Metadata.Name = name
	}
}

func withSampleValues() chartOption {
	values := map[string]interface{}{
		"someKey": "someValue",
		"nestedKey": map[string]interface{}{
			"simpleKey": "simpleValue",
			"anotherNestedKey": map[string]interface{}{
				"yetAnotherNestedKey": map[string]interface{}{
					"youReadyForAnotherNestedKey": "No",
				},
			},
		},
	}
	return func(opts *chartOptions) {
		opts.Values = values
	}
}

func withValues(values map[string]interface{}) chartOption {
	return func(opts *chartOptions) {
		opts.Values = values
	}
}

func withNotes(notes string) chartOption {
	return func(opts *chartOptions) {
		opts.Templates = append(opts.Templates, &chart.File{
			Name: "templates/NOTES.txt",
			Data: []byte(notes),
		})
	}
}

func withDependency(dependencyOpts ...chartOption) chartOption {
	return func(opts *chartOptions) {
		opts.AddDependency(buildChart(dependencyOpts...))
	}
}

func withMetadataDependency(dependency chart.Dependency) chartOption {
	return func(opts *chartOptions) {
		opts.Metadata.Dependencies = append(opts.Metadata.Dependencies, &dependency)
	}
}

func withSampleTemplates() chartOption {
	return func(opts *chartOptions) {
		sampleTemplates := []*chart.File{
			// This adds basic templates and partials.
			{Name: "templates/goodbye", Data: []byte("goodbye: world")},
			{Name: "templates/empty", Data: []byte("")},
			{Name: "templates/with-partials", Data: []byte(`hello: {{ template "_planet" . }}`)},
			{Name: "templates/partials/_planet", Data: []byte(`{{define "_planet"}}Earth{{end}}`)},
		}
		opts.Templates = append(opts.Templates, sampleTemplates...)
	}
}

<<<<<<< HEAD
func withTemplatesValues() chartOption {
	return func(opts *chartOptions) {
		sampleTemplates := []*chart.File{
			// This adds basic templates and partials.
			{Name: "templates/with-values", Data: []byte("hello: {{ .Values.test.value }}")},
=======
func withSampleIncludingIncorrectTemplates() chartOption {
	return func(opts *chartOptions) {
		sampleTemplates := []*chart.File{
			// This adds basic templates and partials.
			{Name: "templates/goodbye", Data: []byte("goodbye: world")},
			{Name: "templates/empty", Data: []byte("")},
			{Name: "templates/incorrect", Data: []byte("{{ .Values.bad.doh }}")},
			{Name: "templates/with-partials", Data: []byte(`hello: {{ template "_planet" . }}`)},
			{Name: "templates/partials/_planet", Data: []byte(`{{define "_planet"}}Earth{{end}}`)},
>>>>>>> 778c1ad1
		}
		opts.Templates = append(opts.Templates, sampleTemplates...)
	}
}

func withMultipleManifestTemplate() chartOption {
	return func(opts *chartOptions) {
		sampleTemplates := []*chart.File{
			{Name: "templates/rbac", Data: []byte(rbacManifests)},
		}
		opts.Templates = append(opts.Templates, sampleTemplates...)
	}
}

func withKube(version string) chartOption {
	return func(opts *chartOptions) {
		opts.Metadata.KubeVersion = version
	}
}

// releaseStub creates a release stub, complete with the chartStub as its chart.
func releaseStub() *release.Release {
	return namedReleaseStub("angry-panda", release.StatusDeployed)
}

func namedReleaseStub(name string, status release.Status) *release.Release {
	now := time.Now()
	return &release.Release{
		Name: name,
		Info: &release.Info{
			FirstDeployed: now,
			LastDeployed:  now,
			Status:        status,
			Description:   "Named Release Stub",
		},
		Chart:   buildChart(withSampleTemplates()),
		Config:  map[string]interface{}{"name": "value"},
		Version: 1,
		Hooks: []*release.Hook{
			{
				Name:     "test-cm",
				Kind:     "ConfigMap",
				Path:     "test-cm",
				Manifest: manifestWithHook,
				Events: []release.HookEvent{
					release.HookPostInstall,
					release.HookPreDelete,
				},
			},
			{
				Name:     "finding-nemo",
				Kind:     "Pod",
				Path:     "finding-nemo",
				Manifest: manifestWithTestHook,
				Events: []release.HookEvent{
					release.HookTest,
				},
			},
		},
	}
}

func TestGetVersionSet(t *testing.T) {
	client := fakeclientset.NewSimpleClientset()

	vs, err := GetVersionSet(client.Discovery())
	if err != nil {
		t.Error(err)
	}

	if !vs.Has("v1") {
		t.Errorf("Expected supported versions to at least include v1.")
	}
	if vs.Has("nosuchversion/v1") {
		t.Error("Non-existent version is reported found.")
	}
}<|MERGE_RESOLUTION|>--- conflicted
+++ resolved
@@ -19,7 +19,6 @@
 	"context"
 	"flag"
 	"io/ioutil"
-	"net/http"
 	"path/filepath"
 	"testing"
 
@@ -46,7 +45,7 @@
 		t.Fatal(err)
 	}
 
-	resolver, err := client.Resolver(context.Background(), http.DefaultClient, false)
+	resolver, err := client.Resolver(context.Background())
 	if err != nil {
 		t.Fatal(err)
 	}
@@ -230,13 +229,16 @@
 	}
 }
 
-<<<<<<< HEAD
 func withTemplatesValues() chartOption {
 	return func(opts *chartOptions) {
 		sampleTemplates := []*chart.File{
 			// This adds basic templates and partials.
 			{Name: "templates/with-values", Data: []byte("hello: {{ .Values.test.value }}")},
-=======
+		}
+		opts.Templates = append(opts.Templates, sampleTemplates...)
+	}
+}
+
 func withSampleIncludingIncorrectTemplates() chartOption {
 	return func(opts *chartOptions) {
 		sampleTemplates := []*chart.File{
@@ -246,7 +248,6 @@
 			{Name: "templates/incorrect", Data: []byte("{{ .Values.bad.doh }}")},
 			{Name: "templates/with-partials", Data: []byte(`hello: {{ template "_planet" . }}`)},
 			{Name: "templates/partials/_planet", Data: []byte(`{{define "_planet"}}Earth{{end}}`)},
->>>>>>> 778c1ad1
 		}
 		opts.Templates = append(opts.Templates, sampleTemplates...)
 	}
