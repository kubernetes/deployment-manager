/*
Copyright The Helm Authors.

Licensed under the Apache License, Version 2.0 (the "License");
you may not use this file except in compliance with the License.
You may obtain a copy of the License at

    http://www.apache.org/licenses/LICENSE-2.0

Unless required by applicable law or agreed to in writing, software
distributed under the License is distributed on an "AS IS" BASIS,
WITHOUT WARRANTIES OR CONDITIONS OF ANY KIND, either express or implied.
See the License for the specific language governing permissions and
limitations under the License.
*/

package repo

import (
	"bytes"
	"io/ioutil"
	"net/http"
	"net/http/httptest"
	"os"
	"path/filepath"
	"reflect"
	"strings"
	"testing"
	"time"

	"sigs.k8s.io/yaml"

	"helm.sh/helm/v3/internal/test/ensure"
	"helm.sh/helm/v3/pkg/chart"
	"helm.sh/helm/v3/pkg/cli"
	"helm.sh/helm/v3/pkg/getter"
)

const (
	testRepository = "testdata/repository"
	testURL        = "http://example-charts.com"
)

func TestLoadChartRepository(t *testing.T) {
	r, err := NewChartRepository(&Entry{
		Name: testRepository,
		URL:  testURL,
	}, getter.All(&cli.EnvSettings{}))
	if err != nil {
		t.Errorf("Problem creating chart repository from %s: %v", testRepository, err)
	}

	if err := r.Load(); err != nil {
		t.Errorf("Problem loading chart repository from %s: %v", testRepository, err)
	}

	paths := []string{
		filepath.Join(testRepository, "frobnitz-1.2.3.tgz"),
		filepath.Join(testRepository, "sprocket-1.1.0.tgz"),
		filepath.Join(testRepository, "sprocket-1.2.0.tgz"),
		filepath.Join(testRepository, "universe/zarthal-1.0.0.tgz"),
	}

	if r.Config.Name != testRepository {
		t.Errorf("Expected %s as Name but got %s", testRepository, r.Config.Name)
	}

	if !reflect.DeepEqual(r.ChartPaths, paths) {
		t.Errorf("Expected %#v but got %#v\n", paths, r.ChartPaths)
	}

	if r.Config.URL != testURL {
		t.Errorf("Expected url for chart repository to be %s but got %s", testURL, r.Config.URL)
	}
}

func TestIndex(t *testing.T) {
	r, err := NewChartRepository(&Entry{
		Name: testRepository,
		URL:  testURL,
	}, getter.All(&cli.EnvSettings{}))
	if err != nil {
		t.Errorf("Problem creating chart repository from %s: %v", testRepository, err)
	}

	if err := r.Load(); err != nil {
		t.Errorf("Problem loading chart repository from %s: %v", testRepository, err)
	}

	err = r.Index()
	if err != nil {
		t.Errorf("Error performing index: %v\n", err)
	}

	tempIndexPath := filepath.Join(testRepository, indexPath)
	actual, err := LoadIndexFile(tempIndexPath)
	defer os.Remove(tempIndexPath) // clean up
	if err != nil {
		t.Errorf("Error loading index file %v", err)
	}
	verifyIndex(t, actual)

	// Re-index and test again.
	err = r.Index()
	if err != nil {
		t.Errorf("Error performing re-index: %s\n", err)
	}
	second, err := LoadIndexFile(tempIndexPath)
	if err != nil {
		t.Errorf("Error re-loading index file %v", err)
	}
	verifyIndex(t, second)
}

type CustomGetter struct {
	repoUrls []string
}

func (g *CustomGetter) Get(href string, options ...getter.Option) (*bytes.Buffer, error) {
	index := &IndexFile{
		APIVersion: "v1",
		Generated:  time.Now(),
	}
	indexBytes, err := yaml.Marshal(index)
	if err != nil {
		return nil, err
	}
	g.repoUrls = append(g.repoUrls, href)
	return bytes.NewBuffer(indexBytes), nil
}

func TestIndexCustomSchemeDownload(t *testing.T) {
	repoName := "gcs-repo"
	repoURL := "gs://some-gcs-bucket"
	myCustomGetter := &CustomGetter{}
	customGetterConstructor := func(options ...getter.Option) (getter.Getter, error) {
		return myCustomGetter, nil
	}
	providers := getter.Providers{{
		Schemes: []string{"gs"},
		New:     customGetterConstructor,
	}}
	repo, err := NewChartRepository(&Entry{
		Name: repoName,
		URL:  repoURL,
	}, providers)
	if err != nil {
		t.Fatalf("Problem loading chart repository from %s: %v", repoURL, err)
	}
	repo.CachePath = ensure.TempDir(t)
	defer os.RemoveAll(repo.CachePath)

	tempIndexFile, err := ioutil.TempFile("", "test-repo")
	if err != nil {
		t.Fatalf("Failed to create temp index file: %v", err)
	}
	defer os.Remove(tempIndexFile.Name())

	idx, err := repo.DownloadIndexFile()
	if err != nil {
		t.Fatalf("Failed to download index file to %s: %v", idx, err)
	}

	if len(myCustomGetter.repoUrls) != 1 {
		t.Fatalf("Custom Getter.Get should be called once")
	}

	expectedRepoIndexURL := repoURL + "/index.yaml"
	if myCustomGetter.repoUrls[0] != expectedRepoIndexURL {
		t.Fatalf("Custom Getter.Get should be called with %s", expectedRepoIndexURL)
	}
}

func verifyIndex(t *testing.T, actual *IndexFile) {
	var empty time.Time
	if actual.Generated.Equal(empty) {
		t.Errorf("Generated should be greater than 0: %s", actual.Generated)
	}

	if actual.APIVersion != APIVersionV1 {
		t.Error("Expected v1 API")
	}

	entries := actual.Entries
	if numEntries := len(entries); numEntries != 3 {
		t.Errorf("Expected 3 charts to be listed in index file but got %v", numEntries)
	}

	expects := map[string]ChartVersions{
		"frobnitz": {
			{
				Metadata: &chart.Metadata{
					Name:    "frobnitz",
					Version: "1.2.3",
				},
			},
		},
		"sprocket": {
			{
				Metadata: &chart.Metadata{
					Name:    "sprocket",
					Version: "1.2.0",
				},
			},
			{
				Metadata: &chart.Metadata{
					Name:    "sprocket",
					Version: "1.1.0",
				},
			},
		},
		"zarthal": {
			{
				Metadata: &chart.Metadata{
					Name:    "zarthal",
					Version: "1.0.0",
				},
			},
		},
	}

	for name, versions := range expects {
		got, ok := entries[name]
		if !ok {
			t.Errorf("Could not find %q entry", name)
			continue
		}
		if len(versions) != len(got) {
			t.Errorf("Expected %d versions, got %d", len(versions), len(got))
			continue
		}
		for i, e := range versions {
			g := got[i]
			if e.Name != g.Name {
				t.Errorf("Expected %q, got %q", e.Name, g.Name)
			}
			if e.Version != g.Version {
				t.Errorf("Expected %q, got %q", e.Version, g.Version)
			}
			if len(g.Keywords) != 3 {
				t.Error("Expected 3 keywords.")
			}
			if len(g.Maintainers) != 2 {
				t.Error("Expected 2 maintainers.")
			}
			if g.Created.Equal(empty) {
				t.Error("Expected created to be non-empty")
			}
			if g.Description == "" {
				t.Error("Expected description to be non-empty")
			}
			if g.Home == "" {
				t.Error("Expected home to be non-empty")
			}
			if g.Digest == "" {
				t.Error("Expected digest to be non-empty")
			}
			if len(g.URLs) != 1 {
				t.Error("Expected exactly 1 URL")
			}
		}
	}
}

// startLocalServerForTests Start the local helm server
func startLocalServerForTests(handler http.Handler) (*httptest.Server, error) {
	if handler == nil {
		fileBytes, err := ioutil.ReadFile("testdata/local-index.yaml")
		if err != nil {
			return nil, err
		}
		handler = http.HandlerFunc(func(w http.ResponseWriter, r *http.Request) {
			w.Write(fileBytes)
		})
	}

	return httptest.NewServer(handler), nil
}

// startLocalTLSServerForTests Start the local helm server with TLS
func startLocalTLSServerForTests(handler http.Handler) (*httptest.Server, error) {
	if handler == nil {
		fileBytes, err := ioutil.ReadFile("testdata/local-index.yaml")
		if err != nil {
			return nil, err
		}
		handler = http.HandlerFunc(func(w http.ResponseWriter, r *http.Request) {
			w.Write(fileBytes)
		})
	}

	return httptest.NewTLSServer(handler), nil
}

func TestFindChartInAuthAndTLSAndPassRepoURL(t *testing.T) {
	srv, err := startLocalTLSServerForTests(nil)
	if err != nil {
		t.Fatal(err)
	}
	defer srv.Close()

	chartURL, err := FindChartInAuthAndTLSAndPassRepoURL(srv.URL, "", "", "nginx", "", "", "", "", true, false, getter.All(&cli.EnvSettings{}))
	if err != nil {
		t.Fatalf("%v", err)
	}
	if chartURL != "https://charts.helm.sh/stable/nginx-0.2.0.tgz" {
		t.Errorf("%s is not the valid URL", chartURL)
	}

	// If the insecureSkipTLsverify is false, it will return an error that contains "x509: certificate signed by unknown authority".
	_, err = FindChartInAuthAndTLSAndPassRepoURL(srv.URL, "", "", "nginx", "0.1.0", "", "", "", false, false, getter.All(&cli.EnvSettings{}))

	if !strings.Contains(err.Error(), "x509: certificate signed by unknown authority") {
		t.Errorf("Expected TLS error for function  FindChartInAuthAndTLSAndPassRepoURL not found, but got a different error (%v)", err)
	}
}

func TestFindChartInRepoURL(t *testing.T) {
	srv, err := startLocalServerForTests(nil)
	if err != nil {
		t.Fatal(err)
	}
	defer srv.Close()

	chartURL, err := FindChartInRepoURL(srv.URL, "nginx", "", "", "", "", getter.All(&cli.EnvSettings{}))
	if err != nil {
		t.Fatalf("%v", err)
	}
	if chartURL != "https://charts.helm.sh/stable/nginx-0.2.0.tgz" {
		t.Errorf("%s is not the valid URL", chartURL)
	}

	chartURL, err = FindChartInRepoURL(srv.URL, "nginx", "0.1.0", "", "", "", getter.All(&cli.EnvSettings{}))
	if err != nil {
		t.Errorf("%s", err)
	}
	if chartURL != "https://charts.helm.sh/stable/nginx-0.1.0.tgz" {
		t.Errorf("%s is not the valid URL", chartURL)
	}
}

func TestErrorFindChartInRepoURL(t *testing.T) {

	g := getter.All(&cli.EnvSettings{
		RepositoryCache: ensure.TempDir(t),
	})

	if _, err := FindChartInRepoURL("http://someserver/something", "nginx", "", "", "", "", g); err == nil {
		t.Errorf("Expected error for bad chart URL, but did not get any errors")
	} else if !strings.Contains(err.Error(), `looks like "http://someserver/something" is not a valid chart repository or cannot be reached`) {
		t.Errorf("Expected error for bad chart URL, but got a different error (%v)", err)
	}

	srv, err := startLocalServerForTests(nil)
	if err != nil {
		t.Fatal(err)
	}
	defer srv.Close()

	if _, err = FindChartInRepoURL(srv.URL, "nginx1", "", "", "", "", g); err == nil {
		t.Errorf("Expected error for chart not found, but did not get any errors")
	} else if err.Error() != `chart "nginx1" not found in `+srv.URL+` repository` {
		t.Errorf("Expected error for chart not found, but got a different error (%v)", err)
	}

	if _, err = FindChartInRepoURL(srv.URL, "nginx1", "0.1.0", "", "", "", g); err == nil {
		t.Errorf("Expected error for chart not found, but did not get any errors")
	} else if err.Error() != `chart "nginx1" version "0.1.0" not found in `+srv.URL+` repository` {
		t.Errorf("Expected error for chart not found, but got a different error (%v)", err)
	}

	if _, err = FindChartInRepoURL(srv.URL, "chartWithNoURL", "", "", "", "", g); err == nil {
		t.Errorf("Expected error for no chart URLs available, but did not get any errors")
	} else if err.Error() != `chart "chartWithNoURL" has no downloadable URLs` {
		t.Errorf("Expected error for chart not found, but got a different error (%v)", err)
	}
}

func TestResolveReferenceURL(t *testing.T) {
	chartURL, err := ResolveReferenceURL("http://localhost:8123/charts/", "nginx-0.2.0.tgz")
	if err != nil {
		t.Errorf("%s", err)
	}
	if chartURL != "http://localhost:8123/charts/nginx-0.2.0.tgz" {
		t.Errorf("%s", chartURL)
	}

	chartURL, err = ResolveReferenceURL("http://localhost:8123/charts-with-no-trailing-slash", "nginx-0.2.0.tgz")
	if err != nil {
		t.Errorf("%s", err)
	}
	if chartURL != "http://localhost:8123/charts-with-no-trailing-slash/nginx-0.2.0.tgz" {
		t.Errorf("%s", chartURL)
	}

	chartURL, err = ResolveReferenceURL("http://localhost:8123", "https://charts.helm.sh/stable/nginx-0.2.0.tgz")
	if err != nil {
		t.Errorf("%s", err)
	}
	if chartURL != "https://charts.helm.sh/stable/nginx-0.2.0.tgz" {
		t.Errorf("%s", chartURL)
	}
<<<<<<< HEAD

	chartURL, err = ResolveReferenceURL("http://localhost:8123/charts%2fwith%2fescaped%2fslash", "nginx-0.2.0.tgz")
	if err != nil {
		t.Errorf("%s", err)
	}
	if chartURL != "http://localhost:8123/charts%2fwith%2fescaped%2fslash/nginx-0.2.0.tgz" {
		t.Errorf("%s", chartURL)
=======
}

func TestEntry_URLWithTrailingSlash(t *testing.T) {
	urlWithTrailingSlash := "http://someserver/something/"
	e := Entry{URL: urlWithTrailingSlash}

	if e.URLWithTrailingSlash() != urlWithTrailingSlash {
		t.Errorf("Expected unchanged repository URL")
	}

	urlWithoutTrailingSlash := strings.TrimSuffix(urlWithTrailingSlash, "/")
	e = Entry{URL: urlWithoutTrailingSlash}

	if e.URLWithTrailingSlash() != urlWithTrailingSlash {
		t.Errorf("Expected repository URL with trailing slash")
>>>>>>> 433c3d8d
	}
}<|MERGE_RESOLUTION|>--- conflicted
+++ resolved
@@ -400,7 +400,6 @@
 	if chartURL != "https://charts.helm.sh/stable/nginx-0.2.0.tgz" {
 		t.Errorf("%s", chartURL)
 	}
-<<<<<<< HEAD
 
 	chartURL, err = ResolveReferenceURL("http://localhost:8123/charts%2fwith%2fescaped%2fslash", "nginx-0.2.0.tgz")
 	if err != nil {
@@ -408,7 +407,7 @@
 	}
 	if chartURL != "http://localhost:8123/charts%2fwith%2fescaped%2fslash/nginx-0.2.0.tgz" {
 		t.Errorf("%s", chartURL)
-=======
+	}
 }
 
 func TestEntry_URLWithTrailingSlash(t *testing.T) {
@@ -424,6 +423,5 @@
 
 	if e.URLWithTrailingSlash() != urlWithTrailingSlash {
 		t.Errorf("Expected repository URL with trailing slash")
->>>>>>> 433c3d8d
 	}
 }