#!/usr/bin/env bash

# Copyright The Helm Authors.
#
# Licensed under the Apache License, Version 2.0 (the "License");
# you may not use this file except in compliance with the License.
# You may obtain a copy of the License at
#
#     http://www.apache.org/licenses/LICENSE-2.0
#
# Unless required by applicable law or agreed to in writing, software
# distributed under the License is distributed on an "AS IS" BASIS,
# WITHOUT WARRANTIES OR CONDITIONS OF ANY KIND, either express or implied.
# See the License for the specific language governing permissions and
# limitations under the License.

# The install script is based off of the MIT-licensed script from glide,
# the package manager for Go: https://github.com/Masterminds/glide.sh/blob/master/get

: ${BINARY_NAME:="helm"}
: ${USE_SUDO:="true"}
: ${DEBUG:="false"}
: ${VERIFY_CHECKSUM:="true"}
: ${VERIFY_SIGNATURES:="true"}
: ${HELM_INSTALL_DIR:="/usr/local/bin"}
: ${HELM_INSTALL_DIR:="/usr/local/bin"}

HAS_CURL="$(type "curl" > /dev/null && echo true || echo false)"
HAS_WGET="$(type "wget" > /dev/null && echo true || echo false)"
HAS_OPENSSL="$(type "openssl" > /dev/null && echo true || echo false)"
HAS_GPG="$(type "gpg" > /dev/null && echo true || echo false)"

# initArch discovers the architecture for this system.
initArch() {
  ARCH=$(uname -m)
  case $ARCH in
    armv5*) ARCH="armv5";;
    armv6*) ARCH="armv6";;
    armv7*) ARCH="arm";;
    aarch64) ARCH="arm64";;
    x86) ARCH="386";;
    x86_64) ARCH="amd64";;
    i686) ARCH="386";;
    i386) ARCH="386";;
  esac
}

# initOS discovers the operating system for this system.
initOS() {
  OS=$(echo `uname`|tr '[:upper:]' '[:lower:]')

  case "$OS" in
    # Minimalist GNU for Windows
    mingw*) OS='windows';;
  esac
}

# runs the given command as root (detects if we are root already)
runAsRoot() {
  local CMD="$*"

  if [ $EUID -ne 0 -a $USE_SUDO = "true" ]; then
    CMD="sudo $CMD"
  fi

  $CMD
}

# verifySupported checks that the os/arch combination is supported for
# binary builds.
verifySupported() {
  local supported="darwin-386\ndarwin-amd64\nlinux-386\nlinux-amd64\nlinux-arm\nlinux-arm64\nlinux-ppc64le\nwindows-386\nwindows-amd64"
  if ! echo "${supported}" | grep -q "${OS}-${ARCH}"; then
    echo "No prebuilt binary for ${OS}-${ARCH}."
    echo "To build from source, go to https://github.com/helm/helm"
    exit 1
  fi

  if [ "${HAS_CURL}" != "true" ] && [ "${HAS_WGET}" != "true" ]; then
    echo "Either curl or wget is required"
    exit 1
  fi
}

# checkDesiredVersion checks if the desired version is available.
checkDesiredVersion() {
  if [ "x$DESIRED_VERSION" == "x" ]; then
    # Get tag from release URL
    local latest_release_url="https://github.com/helm/helm/releases"
<<<<<<< HEAD
    if [ "${HAS_CURL}" == "true" ]; then
      TAG=$(curl -Ls $latest_release_url | grep 'href="/helm/helm/releases/tag/v3.' | grep -v no-underline | head -n 1 | cut -d '"' -f 2 | awk '{n=split($NF,a,"/");print a[n]}' | awk 'a !~ $0{print}; {a=$0}')
    elif [ "${HAS_WGET}" == "true" ]; then
      TAG=$(wget $latest_release_url -O - 2>&1 | grep 'href="/helm/helm/releases/tag/v3.' | grep -v no-underline | head -n 1 | cut -d '"' -f 2 | awk '{n=split($NF,a,"/");print a[n]}' | awk 'a !~ $0{print}; {a=$0}')
=======
    if type "curl" > /dev/null; then
      TAG=$(curl -Ls $latest_release_url | grep 'href="/helm/helm/releases/tag/v3.[0-9]*.[0-9]*\"' | grep -v no-underline | head -n 1 | cut -d '"' -f 2 | awk '{n=split($NF,a,"/");print a[n]}' | awk 'a !~ $0{print}; {a=$0}')
    elif type "wget" > /dev/null; then
      TAG=$(wget $latest_release_url -O - 2>&1 | grep 'href="/helm/helm/releases/tag/v3.[0-9]*.[0-9]*\"' | grep -v no-underline | head -n 1 | cut -d '"' -f 2 | awk '{n=split($NF,a,"/");print a[n]}' | awk 'a !~ $0{print}; {a=$0}')
>>>>>>> 19118709
    fi
  else
    TAG=$DESIRED_VERSION
  fi
}

# checkHelmInstalledVersion checks which version of helm is installed and
# if it needs to be changed.
checkHelmInstalledVersion() {
  if [[ -f "${HELM_INSTALL_DIR}/${BINARY_NAME}" ]]; then
    local version=$("${HELM_INSTALL_DIR}/${BINARY_NAME}" version --template="{{ .Version }}")
    if [[ "$version" == "$TAG" ]]; then
      echo "Helm ${version} is already ${DESIRED_VERSION:-latest}"
      return 0
    else
      echo "Helm ${TAG} is available. Changing from version ${version}."
      return 1
    fi
  else
    return 1
  fi
}

# downloadFile downloads the latest binary package and also the checksum
# for that binary.
downloadFile() {
  HELM_DIST="helm-$TAG-$OS-$ARCH.tar.gz"
  DOWNLOAD_URL="https://get.helm.sh/$HELM_DIST"
  CHECKSUM_URL="$DOWNLOAD_URL.sha256"
  HELM_TMP_ROOT="$(mktemp -dt helm-installer-XXXXXX)"
  HELM_TMP_FILE="$HELM_TMP_ROOT/$HELM_DIST"
  HELM_SUM_FILE="$HELM_TMP_ROOT/$HELM_DIST.sha256"
  echo "Downloading $DOWNLOAD_URL"
  if [ "${HAS_CURL}" == "true" ]; then
    curl -SsL "$CHECKSUM_URL" -o "$HELM_SUM_FILE"
    curl -SsL "$DOWNLOAD_URL" -o "$HELM_TMP_FILE"
  elif [ "${HAS_WGET}" == "true" ]; then
    wget -q -O "$HELM_SUM_FILE" "$CHECKSUM_URL"
    wget -q -O "$HELM_TMP_FILE" "$DOWNLOAD_URL"
  fi
}

# verifyFile verifies the SHA256 checksum of the binary package
# and the GPG signtaures for both the package and checksum file
# (depending on settings in environment).
verifyFile() {
  if [ "${VERIFY_CHECKSUM}" == "true" ]; then
    verifyChecksum
  fi
  if [ "${VERIFY_SIGNATURES}" == "true" ]; then
    verifySignatures
  fi
}

# installFile installs the Helm binary.
installFile() {
  HELM_TMP="$HELM_TMP_ROOT/$BINARY_NAME"
  mkdir -p "$HELM_TMP"
  tar xf "$HELM_TMP_FILE" -C "$HELM_TMP"
  HELM_TMP_BIN="$HELM_TMP/$OS-$ARCH/helm"
  echo "Preparing to install $BINARY_NAME into ${HELM_INSTALL_DIR}"
  runAsRoot cp "$HELM_TMP_BIN" "$HELM_INSTALL_DIR/$BINARY_NAME"
  echo "$BINARY_NAME installed into $HELM_INSTALL_DIR/$BINARY_NAME"
}

# verifyChecksum verifies the SHA256 checksum of the binary package.
verifyChecksum() {
  if [ "${HAS_OPENSSL}" != "true" ]; then
    echo "In order to verify checksum, openssl must first be installed."
    echo "Please install openssl or set VERIFY_CHECKSUM=false in your environment."
    exit 1
  fi
  local sum=$(openssl sha1 -sha256 ${HELM_TMP_FILE} | awk '{print $2}')
  local expected_sum=$(cat ${HELM_SUM_FILE})
  if [ "$sum" != "$expected_sum" ]; then
    echo "SHA sum of ${HELM_TMP_FILE} does not match. Aborting."
    exit 1
  fi
}

# verifySignatures obtains the KEYS and signature .asc files from GitHub,
# then verifies that the release artifacts were signed by a valid key.
verifySignatures() {
  if [ "${HAS_GPG}" != "true" ]; then
    echo "In order to verify signatures, gpg must first be installed."
    echo "Please install gpg or set VERIFY_SIGNATURES=false in your environment."
    exit 1
  fi
  local keys_filename="KEYS"
  local github_keys_url="https://raw.githubusercontent.com/helm/helm/master/${keys_filename}"
  if [ "${HAS_CURL}" == "true" ]; then
    curl -SsL "${github_keys_url}" -o "${HELM_TMP_ROOT}/${keys_filename}"
  elif [ "${HAS_WGET}" == "true" ]; then
    wget -q -O "${github_keys_url}" "${HELM_TMP_ROOT}/${keys_filename}"
  fi
  gpg --import "${HELM_TMP_ROOT}/${keys_filename}"
  local github_release_url="https://github.com/helm/helm/releases/download/${TAG}"
  if [ "${HAS_CURL}" == "true" ]; then
    curl -SsL "${github_release_url}/helm-${TAG}-${OS}-${ARCH}.tar.gz.sha256.asc" -o "${HELM_TMP_ROOT}/helm-${TAG}-${OS}-${ARCH}.tar.gz.sha256.asc"
    curl -SsL "${github_release_url}/helm-${TAG}-${OS}-${ARCH}.tar.gz.asc" -o "${HELM_TMP_ROOT}/helm-${TAG}-${OS}-${ARCH}.tar.gz.asc"
  elif [ "${HAS_WGET}" == "true" ]; then
    wget -q -O "${github_release_url}/helm-${TAG}-${OS}-${ARCH}.tar.gz.sha256.asc" "${HELM_TMP_ROOT}/helm-${TAG}-${OS}-${ARCH}.tar.gz.sha256.asc"
    wget -q -O "${github_release_url}/${TAG}/helm-${TAG}-${OS}-${ARCH}.tar.gz.asc" "${HELM_TMP_ROOT}/helm-${TAG}-${OS}-${ARCH}.tar.gz.asc"
  fi
  local error_text="Double-check the PGP key provided. If you think this is a security issue,"
  error_text="${error_text}\nplease see here: https://github.com/helm/community/blob/master/SECURITY.md"
  if ! gpg --verify "${HELM_TMP_ROOT}/helm-${TAG}-${OS}-${ARCH}.tar.gz.sha256.asc"; then
    echo "Unable to verify the signature of helm-${TAG}-${OS}-${ARCH}.tar.gz.sha256!"
    echo -e "${error_text}"
    exit 1
  fi
  if ! gpg --verify "${HELM_TMP_ROOT}/helm-${TAG}-${OS}-${ARCH}.tar.gz.asc"; then
    echo "Unable to verify the signature of helm-${TAG}-${OS}-${ARCH}.tar.gz!"
    echo -e "${error_text}"
    exit 1
  fi
}

# fail_trap is executed if an error occurs.
fail_trap() {
  result=$?
  if [ "$result" != "0" ]; then
    if [[ -n "$INPUT_ARGUMENTS" ]]; then
      echo "Failed to install $BINARY_NAME with the arguments provided: $INPUT_ARGUMENTS"
      help
    else
      echo "Failed to install $BINARY_NAME"
    fi
    echo -e "\tFor support, go to https://github.com/helm/helm."
  fi
  cleanup
  exit $result
}

# testVersion tests the installed client to make sure it is working.
testVersion() {
  set +e
  HELM="$(which $BINARY_NAME)"
  if [ "$?" = "1" ]; then
    echo "$BINARY_NAME not found. Is $HELM_INSTALL_DIR on your "'$PATH?'
    exit 1
  fi
  set -e
}

# help provides possible cli installation arguments
help () {
  echo "Accepted cli arguments are:"
  echo -e "\t[--help|-h ] ->> prints this help"
  echo -e "\t[--version|-v <desired_version>] . When not defined it fetches the latest release from GitHub"
  echo -e "\te.g. --version v3.0.0 or -v canary"
  echo -e "\t[--no-sudo]  ->> install without sudo"
}

# cleanup temporary files to avoid https://github.com/helm/helm/issues/2977
cleanup() {
  if [[ -d "${HELM_TMP_ROOT:-}" ]]; then
    rm -rf "$HELM_TMP_ROOT"
  fi
}

# Execution

#Stop execution on any error
trap "fail_trap" EXIT
set -e

# Set debug if desired
if [ "${DEBUG}" == "true" ]; then
  set -x
fi

# Parsing input arguments (if any)
export INPUT_ARGUMENTS="${@}"
set -u
while [[ $# -gt 0 ]]; do
  case $1 in
    '--version'|-v)
       shift
       if [[ $# -ne 0 ]]; then
           export DESIRED_VERSION="${1}"
       else
           echo -e "Please provide the desired version. e.g. --version v3.0.0 or -v canary"
           exit 0
       fi
       ;;
    '--no-sudo')
       USE_SUDO="false"
       ;;
    '--help'|-h)
       help
       exit 0
       ;;
    *) exit 1
       ;;
  esac
  shift
done
set +u

initArch
initOS
verifySupported
checkDesiredVersion
if ! checkHelmInstalledVersion; then
  downloadFile
  verifyFile
  installFile
fi
testVersion
cleanup<|MERGE_RESOLUTION|>--- conflicted
+++ resolved
@@ -87,17 +87,10 @@
   if [ "x$DESIRED_VERSION" == "x" ]; then
     # Get tag from release URL
     local latest_release_url="https://github.com/helm/helm/releases"
-<<<<<<< HEAD
     if [ "${HAS_CURL}" == "true" ]; then
-      TAG=$(curl -Ls $latest_release_url | grep 'href="/helm/helm/releases/tag/v3.' | grep -v no-underline | head -n 1 | cut -d '"' -f 2 | awk '{n=split($NF,a,"/");print a[n]}' | awk 'a !~ $0{print}; {a=$0}')
+      TAG=$(curl -Ls $latest_release_url | grep 'href="/helm/helm/releases/tag/v3.[0-9]*.[0-9]*\"' | grep -v no-underline | head -n 1 | cut -d '"' -f 2 | awk '{n=split($NF,a,"/");print a[n]}' | awk 'a !~ $0{print}; {a=$0}')
     elif [ "${HAS_WGET}" == "true" ]; then
-      TAG=$(wget $latest_release_url -O - 2>&1 | grep 'href="/helm/helm/releases/tag/v3.' | grep -v no-underline | head -n 1 | cut -d '"' -f 2 | awk '{n=split($NF,a,"/");print a[n]}' | awk 'a !~ $0{print}; {a=$0}')
-=======
-    if type "curl" > /dev/null; then
-      TAG=$(curl -Ls $latest_release_url | grep 'href="/helm/helm/releases/tag/v3.[0-9]*.[0-9]*\"' | grep -v no-underline | head -n 1 | cut -d '"' -f 2 | awk '{n=split($NF,a,"/");print a[n]}' | awk 'a !~ $0{print}; {a=$0}')
-    elif type "wget" > /dev/null; then
       TAG=$(wget $latest_release_url -O - 2>&1 | grep 'href="/helm/helm/releases/tag/v3.[0-9]*.[0-9]*\"' | grep -v no-underline | head -n 1 | cut -d '"' -f 2 | awk '{n=split($NF,a,"/");print a[n]}' | awk 'a !~ $0{print}; {a=$0}')
->>>>>>> 19118709
     fi
   else
     TAG=$DESIRED_VERSION
@@ -170,12 +163,14 @@
     echo "Please install openssl or set VERIFY_CHECKSUM=false in your environment."
     exit 1
   fi
+  printf "Verifying checksum... "
   local sum=$(openssl sha1 -sha256 ${HELM_TMP_FILE} | awk '{print $2}')
   local expected_sum=$(cat ${HELM_SUM_FILE})
   if [ "$sum" != "$expected_sum" ]; then
     echo "SHA sum of ${HELM_TMP_FILE} does not match. Aborting."
     exit 1
   fi
+  echo "Done."
 }
 
 # verifySignatures obtains the KEYS and signature .asc files from GitHub,
@@ -186,6 +181,7 @@
     echo "Please install gpg or set VERIFY_SIGNATURES=false in your environment."
     exit 1
   fi
+  printf "Verifying signatures... "
   local keys_filename="KEYS"
   local github_keys_url="https://raw.githubusercontent.com/helm/helm/master/${keys_filename}"
   if [ "${HAS_CURL}" == "true" ]; then
@@ -193,7 +189,11 @@
   elif [ "${HAS_WGET}" == "true" ]; then
     wget -q -O "${github_keys_url}" "${HELM_TMP_ROOT}/${keys_filename}"
   fi
-  gpg --import "${HELM_TMP_ROOT}/${keys_filename}"
+  local gpg_stderr_device="/dev/null"
+  if [ "${DEBUG}" == "true" ]; then
+    gpg_stderr_device="/dev/stderr"
+  fi
+  gpg --import "${HELM_TMP_ROOT}/${keys_filename}" 2> "${gpg_stderr_device}"
   local github_release_url="https://github.com/helm/helm/releases/download/${TAG}"
   if [ "${HAS_CURL}" == "true" ]; then
     curl -SsL "${github_release_url}/helm-${TAG}-${OS}-${ARCH}.tar.gz.sha256.asc" -o "${HELM_TMP_ROOT}/helm-${TAG}-${OS}-${ARCH}.tar.gz.sha256.asc"
@@ -204,16 +204,17 @@
   fi
   local error_text="Double-check the PGP key provided. If you think this is a security issue,"
   error_text="${error_text}\nplease see here: https://github.com/helm/community/blob/master/SECURITY.md"
-  if ! gpg --verify "${HELM_TMP_ROOT}/helm-${TAG}-${OS}-${ARCH}.tar.gz.sha256.asc"; then
+  if ! gpg --verify "${HELM_TMP_ROOT}/helm-${TAG}-${OS}-${ARCH}.tar.gz.sha256.asc" 2> "${gpg_stderr_device}"; then
     echo "Unable to verify the signature of helm-${TAG}-${OS}-${ARCH}.tar.gz.sha256!"
     echo -e "${error_text}"
     exit 1
   fi
-  if ! gpg --verify "${HELM_TMP_ROOT}/helm-${TAG}-${OS}-${ARCH}.tar.gz.asc"; then
+  if ! gpg --verify "${HELM_TMP_ROOT}/helm-${TAG}-${OS}-${ARCH}.tar.gz.asc" 2> "${gpg_stderr_device}"; then
     echo "Unable to verify the signature of helm-${TAG}-${OS}-${ARCH}.tar.gz!"
     echo -e "${error_text}"
     exit 1
   fi
+  echo "Done."
 }
 
 # fail_trap is executed if an error occurs.
