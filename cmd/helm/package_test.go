--- conflicted
+++ resolved
@@ -196,127 +196,6 @@
 	}
 }
 
-<<<<<<< HEAD
-func TestPackageValues(t *testing.T) {
-	defer resetEnv()()
-
-	repoFile := "testdata/helmhome/helm/repositories.yaml"
-
-	testCases := []struct {
-		desc               string
-		args               []string
-		valuefilesContents []string
-		flags              map[string]string
-		expected           []string
-	}{
-		{
-			desc:               "helm package, single values file",
-			args:               []string{"testdata/testcharts/alpine"},
-			flags:              map[string]string{"repository-config": repoFile},
-			valuefilesContents: []string{"Name: chart-name-foo"},
-			expected:           []string{"Name: chart-name-foo"},
-		},
-		{
-			desc:               "helm package, multiple values files",
-			args:               []string{"testdata/testcharts/alpine"},
-			flags:              map[string]string{"repository-config": repoFile},
-			valuefilesContents: []string{"Name: chart-name-foo", "foo: bar"},
-			expected:           []string{"Name: chart-name-foo", "foo: bar"},
-		},
-		{
-			desc:     "helm package, with set option",
-			args:     []string{"testdata/testcharts/alpine"},
-			flags:    map[string]string{"set": "Name=chart-name-foo", "repository-config": repoFile},
-			expected: []string{"Name: chart-name-foo"},
-		},
-		{
-			desc:               "helm package, set takes precedence over value file",
-			args:               []string{"testdata/testcharts/alpine"},
-			valuefilesContents: []string{"Name: chart-name-foo"},
-			flags:              map[string]string{"set": "Name=chart-name-bar", "repository-config": repoFile},
-			expected:           []string{"Name: chart-name-bar"},
-		},
-	}
-
-	for _, tc := range testCases {
-		var files []string
-		for _, contents := range tc.valuefilesContents {
-			f := createValuesFile(t, contents)
-			files = append(files, f)
-		}
-		valueFiles := strings.Join(files, ",")
-
-		expected, err := chartutil.ReadValues([]byte(strings.Join(tc.expected, "\n")))
-		if err != nil {
-			t.Errorf("unexpected error parsing values: %q", err)
-		}
-
-		outputDir := ensure.TempDir(t)
-
-		if len(tc.flags) == 0 {
-			tc.flags = make(map[string]string)
-		}
-		tc.flags["destination"] = outputDir
-
-		if len(valueFiles) > 0 {
-			tc.flags["values"] = valueFiles
-		}
-
-		cmd := newPackageCmd(&bytes.Buffer{})
-		setFlags(cmd, tc.flags)
-		if err := cmd.RunE(cmd, tc.args); err != nil {
-			t.Fatalf("unexpected error: %q", err)
-		}
-
-		outputFile := filepath.Join(outputDir, "alpine-0.1.0.tgz")
-		verifyOutputChartExists(t, outputFile)
-
-		actual, err := getChartValues(outputFile)
-		if err != nil {
-			t.Fatalf("unexpected error extracting chart values: %q", err)
-		}
-
-		verifyValues(t, actual, expected)
-	}
-}
-
-func createValuesFile(t *testing.T, data string) string {
-	outputDir := ensure.TempDir(t)
-
-	outputFile := filepath.Join(outputDir, "values.yaml")
-	if err := ioutil.WriteFile(outputFile, []byte(data), 0644); err != nil {
-		t.Fatalf("err: %s", err)
-	}
-	return outputFile
-}
-
-func getChartValues(chartPath string) (chartutil.Values, error) {
-	chart, err := loader.Load(chartPath)
-	if err != nil {
-		return nil, err
-	}
-	return chart.Values, nil
-}
-
-func verifyValues(t *testing.T, actual, expected map[string]interface{}) {
-	t.Helper()
-	for key, value := range expected {
-		if got := actual[key]; got != value {
-			t.Errorf("Expected %q, got %q (%v)", value, got, actual)
-		}
-	}
-}
-
-func verifyOutputChartExists(t *testing.T, chartPath string) {
-	if chartFile, err := os.Stat(chartPath); err != nil {
-		t.Errorf("expected file %q, got err %q", chartPath, err)
-	} else if chartFile.Size() == 0 {
-		t.Errorf("file %q has zero bytes.", chartPath)
-	}
-}
-
-=======
->>>>>>> ecc00704
 func setFlags(cmd *cobra.Command, flags map[string]string) {
 	dest := cmd.Flags()
 	for f, v := range flags {
